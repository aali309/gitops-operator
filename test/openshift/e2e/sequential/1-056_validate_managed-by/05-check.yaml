apiVersion: kuttl.dev/v1beta1
kind: TestStep
commands:
- script: |
<<<<<<< HEAD
    if [ -z $CI ]; then
      label_value=$(oc get  subscriptions openshift-gitops-operator -n openshift-gitops-operator -o json | jq '.spec.config.env[]|select(.name=="REMOVE_MANAGED_BY_LABEL_ON_ARGOCD_DELETION").value')
=======
    if ! [ -z $NON_OLM ]; then
      label_value=$(oc get  deployment gitops-operator-controller-manager -n gitops-operator-system -o json | jq '.spec.template.spec.containers[]|select(.name=="manager")|.env[] | select(.name=="REMOVE_MANAGED_BY_LABEL_ON_ARGOCD_DELETION")|.value')
      if [ -z $label_value ]; then
        echo "REMOVE_MANAGED_BY_LABEL_ON_ARGOCD_DELETION not set"
        exit 1
      else
        exit 0
      fi
    elif [ -z $CI ]; then
      label_value=$(oc get  subscriptions openshift-gitops-operator -n openshift-operators -o json | jq '.spec.config.env[]|select(.name=="REMOVE_MANAGED_BY_LABEL_ON_ARGOCD_DELETION").value')
>>>>>>> e3dbee6a
      if [ -z $label_value ]; then
        echo "REMOVE_MANAGED_BY_LABEL_ON_ARGOCD_DELETION not set"
        exit 1
      else
        exit 0
      fi
    else
      label_value=$(oc get subscription `subscription=gitops-operator- && oc get subscription --all-namespaces | grep $subscription | head -1 | awk '{print $2}'` -n openshift-gitops-operator -o json | jq '.spec.config.env[]|select(.name=="REMOVE_MANAGED_BY_LABEL_ON_ARGOCD_DELETION").value')
      if [ -z $label_value ]; then
        echo "REMOVE_MANAGED_BY_LABEL_ON_ARGOCD_DELETION not set"
        exit 1
      else
        exit 0
      fi
    fi<|MERGE_RESOLUTION|>--- conflicted
+++ resolved
@@ -2,10 +2,6 @@
 kind: TestStep
 commands:
 - script: |
-<<<<<<< HEAD
-    if [ -z $CI ]; then
-      label_value=$(oc get  subscriptions openshift-gitops-operator -n openshift-gitops-operator -o json | jq '.spec.config.env[]|select(.name=="REMOVE_MANAGED_BY_LABEL_ON_ARGOCD_DELETION").value')
-=======
     if ! [ -z $NON_OLM ]; then
       label_value=$(oc get  deployment gitops-operator-controller-manager -n gitops-operator-system -o json | jq '.spec.template.spec.containers[]|select(.name=="manager")|.env[] | select(.name=="REMOVE_MANAGED_BY_LABEL_ON_ARGOCD_DELETION")|.value')
       if [ -z $label_value ]; then
@@ -16,7 +12,6 @@
       fi
     elif [ -z $CI ]; then
       label_value=$(oc get  subscriptions openshift-gitops-operator -n openshift-operators -o json | jq '.spec.config.env[]|select(.name=="REMOVE_MANAGED_BY_LABEL_ON_ARGOCD_DELETION").value')
->>>>>>> e3dbee6a
       if [ -z $label_value ]; then
         echo "REMOVE_MANAGED_BY_LABEL_ON_ARGOCD_DELETION not set"
         exit 1

apiVersion: kuttl.dev/v1beta1
kind: TestStep
commands:
# patches the subscription to set an environment variable
- script: |
<<<<<<< HEAD
    if [ -z $CI ]; then
      oc patch -n openshift-gitops-operator subscription openshift-gitops-operator \
=======
    if ! [ -z $NON_OLM ]; then       
        oc patch deployment gitops-operator-controller-manager -n gitops-operator-system \
          -p '{"spec":{"template":{"spec":{"containers":[{"name":"manager","env":[{"name":"REMOVE_MANAGED_BY_LABEL_ON_ARGOCD_DELETION","value":null}]}]}}}}'    
    elif [ -z $CI ]; then
      oc patch -n openshift-operators subscription openshift-gitops-operator \
>>>>>>> e3dbee6a
        --type json --patch '[{"op": "remove", "path": "/spec/config"}]'
    else
      oc patch -n openshift-gitops-operator subscription `subscription=gitops-operator- && oc get subscription --all-namespaces | grep $subscription | head -1 | awk '{print $2}'` \
        --type json --patch '[{"op": "remove", "path": "/spec/config"}]'
    fi<|MERGE_RESOLUTION|>--- conflicted
+++ resolved
@@ -3,16 +3,11 @@
 commands:
 # patches the subscription to set an environment variable
 - script: |
-<<<<<<< HEAD
-    if [ -z $CI ]; then
-      oc patch -n openshift-gitops-operator subscription openshift-gitops-operator \
-=======
     if ! [ -z $NON_OLM ]; then       
         oc patch deployment gitops-operator-controller-manager -n gitops-operator-system \
           -p '{"spec":{"template":{"spec":{"containers":[{"name":"manager","env":[{"name":"REMOVE_MANAGED_BY_LABEL_ON_ARGOCD_DELETION","value":null}]}]}}}}'    
     elif [ -z $CI ]; then
       oc patch -n openshift-operators subscription openshift-gitops-operator \
->>>>>>> e3dbee6a
         --type json --patch '[{"op": "remove", "path": "/spec/config"}]'
     else
       oc patch -n openshift-gitops-operator subscription `subscription=gitops-operator- && oc get subscription --all-namespaces | grep $subscription | head -1 | awk '{print $2}'` \

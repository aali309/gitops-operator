apiVersion: kuttl.dev/v1beta1
kind: TestStep
commands:
- script: |
<<<<<<< HEAD
    if [ -z $CI ]; then
      label_value=$(oc get  subscriptions openshift-gitops-operator -n openshift-gitops-operator -o json | jq '.spec.config.env[]|select(.name=="DISABLE_DEFAULT_ARGOCD_CONSOLELINK").value')
=======
    if ! [ -z $NON_OLM ]; then
      label_value=$(oc get  deployment gitops-operator-controller-manager -n gitops-operator-system -o json | jq '.spec.template.spec.containers[]|select(.name=="manager")|.env[] | select(.name=="DISABLE_DEFAULT_ARGOCD_CONSOLELINK")|.value')
      if ! [[ "${label_value}" == '"true"' ]]; then
        echo "Label value: $label_value"
        echo "DISABLE_DEFAULT_ARGOCD_CONSOLELINK not set"
        exit 1
      else
        exit 0
      fi
    elif [ -z $CI ]; then
      label_value=$(oc get  subscriptions openshift-gitops-operator -n openshift-operators -o json | jq '.spec.config.env[]|select(.name=="DISABLE_DEFAULT_ARGOCD_CONSOLELINK").value')
>>>>>>> e3dbee6a
      if ! [[ "${label_value}" == '"true"' ]]; then
        echo "Label value: $label_value"
        echo "DISABLE_DEFAULT_ARGOCD_CONSOLELINK not set"
        exit 1
      else
        exit 0
      fi

    else
      label_value=$(oc get subscription `subscription=gitops-operator- && oc get subscription --all-namespaces | grep $subscription | head -1 | awk '{print $2}'` -n openshift-gitops-operator -o json | jq '.spec.config.env[]|select(.name=="DISABLE_DEFAULT_ARGOCD_CONSOLELINK").value')
      
      if ! [[ "${label_value}" == '"true"' ]]; then
        echo "Label value: $label_value"
        echo "DISABLE_DEFAULT_ARGOCD_CONSOLELINK not set"
        exit 1
      else
        exit 0
      fi
      
    fi<|MERGE_RESOLUTION|>--- conflicted
+++ resolved
@@ -2,10 +2,6 @@
 kind: TestStep
 commands:
 - script: |
-<<<<<<< HEAD
-    if [ -z $CI ]; then
-      label_value=$(oc get  subscriptions openshift-gitops-operator -n openshift-gitops-operator -o json | jq '.spec.config.env[]|select(.name=="DISABLE_DEFAULT_ARGOCD_CONSOLELINK").value')
-=======
     if ! [ -z $NON_OLM ]; then
       label_value=$(oc get  deployment gitops-operator-controller-manager -n gitops-operator-system -o json | jq '.spec.template.spec.containers[]|select(.name=="manager")|.env[] | select(.name=="DISABLE_DEFAULT_ARGOCD_CONSOLELINK")|.value')
       if ! [[ "${label_value}" == '"true"' ]]; then
@@ -17,7 +13,6 @@
       fi
     elif [ -z $CI ]; then
       label_value=$(oc get  subscriptions openshift-gitops-operator -n openshift-operators -o json | jq '.spec.config.env[]|select(.name=="DISABLE_DEFAULT_ARGOCD_CONSOLELINK").value')
->>>>>>> e3dbee6a
       if ! [[ "${label_value}" == '"true"' ]]; then
         echo "Label value: $label_value"
         echo "DISABLE_DEFAULT_ARGOCD_CONSOLELINK not set"
